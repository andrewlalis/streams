module streams.types.chunked;

import streams.primitives;

version (Have_slf4d) {import slf4d;}

import std.stdio;

/** 
 * An input stream for reading from a chunked-encoded stream of bytes.
 */
struct ChunkedEncodingInputStream(S) if (isByteInputStream!S) {
    private S stream;
    private uint currentChunkSize = 0;
    private uint currentChunkIndex = 0;
    private bool endOfStream = false;

    this(S stream) {
        this.stream = stream;
    }

    /** 
     * Reads from a chunked-encoded input stream in a way that respects chunk
     * boundaries.
     * Params:
     *   buffer = The buffer to read bytes into.
     * Returns: The number of bytes that were read, or -1 in case of error.
     */
    StreamResult readFromStream(ubyte[] buffer) {
        if (this.endOfStream) return StreamResult(0);

        uint bytesRead = 0;
        uint bufferIndex = 0;

        while (bytesRead < buffer.length) {
            if (this.currentChunkSize == 0 || this.currentChunkIndex == this.currentChunkSize) {
                import streams.utils : Optional, readHexString;
                // Try to read the next chunk header.
<<<<<<< HEAD
=======
                version (Have_slf4d) {
                    traceF!"Reading chunked-encoding header from stream: %s"(typeof(this.stream).stringof);
                }
                // If we are using a pointer to a stream, we can just pass that to the data stream.
                static if (isPointerToStream!S) {
                    DataInputStream!S dIn = dataInputStreamFor(this.stream);
                } else { // Otherwise, we need to pass a reference to our stream to the data stream.
                    DataInputStream!(S*) dIn = dataInputStreamFor(&this.stream);
                }
>>>>>>> 7f34e8fe
                char[32] hexChars;
                uint charIdx = 0;
                // Keep reading until we reach the first \r\n.
                while (!(charIdx >= 2 && hexChars[charIdx - 2] == '\r' && hexChars[charIdx - 1] == '\n')) {
                    ubyte[1] charBuffer;
                    StreamResult result = this.stream.readFromStream(charBuffer);
                    if (result.hasError) return result;
                    hexChars[charIdx++] = cast(char) charBuffer[0];
                }
                Optional!uint chunkSize = readHexString(hexChars[0 .. charIdx - 2]);
                if (!chunkSize.present) return StreamResult(StreamError("Invalid or missing chunk header size.", -1));
                if (chunkSize.value == 0) {
                    this.endOfStream = true;
                    return StreamResult(bytesRead);
                }
                this.currentChunkSize = chunkSize.value;
                this.currentChunkIndex = 0;
                version (Have_slf4d) {
                    traceF!"Read chunked-encoding header size of %d bytes."(chunkSize.value);
                }
            }
            const uint bytesAvailable = this.currentChunkSize - this.currentChunkIndex;
            const uint spaceAvailable = cast(uint) buffer.length - bufferIndex;
            uint bytesToRead = bytesAvailable < spaceAvailable ? bytesAvailable : spaceAvailable;
            ubyte[] writableSlice = buffer[bufferIndex .. bufferIndex + bytesToRead];
            StreamResult result = this.stream.readFromStream(writableSlice);
            if (result.hasError) return result;
            if (result.count != bytesToRead) return StreamResult(StreamError(
                "Could not read all bytes.", result.count
            ));
            bytesRead += bytesToRead;
            bufferIndex += bytesToRead;
            this.currentChunkIndex += bytesToRead;

            if (this.currentChunkIndex == this.currentChunkSize) {
                // Read the trailing \r\n after the chunk is done.
                version (Have_slf4d) {
                    trace("Reading chunked-encoding trailing carriage return and line feed.");
                }
                ubyte[2] trail;
                StreamResult trailingResult = this.stream.readFromStream(trail);
                if (trailingResult.hasError) return trailingResult;
                if (trailingResult.count != 2 || trail[0] != '\r' || trail[1] != '\n') {
                    return StreamResult(StreamError("Invalid chunk trailing.", trailingResult.count));
                }
            }
        }

        return StreamResult(bytesRead);
    }

    static if (isClosableStream!S) {
        OptionalStreamError closeStream() {
            return this.stream.closeStream();
        }
    }
}

unittest {
    import streams.types.array;

    ubyte[] sample1 = cast(ubyte[]) "4\r\nWiki\r\n7\r\npedia i\r\nB\r\nn \r\nchunks.\r\n0\r\n";
    auto sIn1 = arrayInputStreamFor(sample1);
    auto cIn1 = ChunkedEncodingInputStream!(typeof(sIn1))(sIn1);
    ubyte[1024] buffer1;
    StreamResult result1 = cIn1.readFromStream(buffer1);
    assert(result1.hasCount && result1.count > 0);
    assert(buffer1[0 .. result1.count] == "Wikipedia in \r\nchunks.");
}

ChunkedEncodingInputStream!S chunkedEncodingInputStreamFor(S)(S stream) if (isByteInputStream!S) {
    return ChunkedEncodingInputStream!(S)(stream);
}

/** 
 * An output stream for writing to a chunked-encoded stream of bytes.
 */
struct ChunkedEncodingOutputStream(S) if (isByteOutputStream!S) {
    private S stream;

    this(S stream) {
        this.stream = stream;
    }

    /** 
     * Writes a single chunk to the output stream.
     * Params:
     *   buffer = The data to write.
     * Returns: The number of bytes that were written, not including the chunk
     * header and trailer elements.
     */
    StreamResult writeToStream(ubyte[] buffer) {
        StreamResult headerResult = this.writeChunkHeader(cast(uint) buffer.length);
        if (headerResult.hasError) return headerResult;
        StreamResult chunkResult = this.stream.writeToStream(buffer);
        if (chunkResult.hasError) return chunkResult;
        if (chunkResult.count != buffer.length) return StreamResult(StreamError(
            "Could not write full chunk.",
            chunkResult.count
        ));
        StreamResult trailerResult = this.writeChunkTrailer();
        if (trailerResult.hasError) return trailerResult;
        return chunkResult;
    }

    /** 
     * Flushes the chunked-encoded stream by writing a final zero-size chunk
     * header and footer.
     */
    OptionalStreamError flushStream() {
        StreamResult headerResult = this.writeChunkHeader(0);
        if (headerResult.hasError) return OptionalStreamError(headerResult.error);
        StreamResult trailerResult = this.writeChunkTrailer();
        if (trailerResult.hasError) return OptionalStreamError(trailerResult.error);
        static if (isFlushableStream!S) {
            return this.stream.flushStream();
        } else {
            return OptionalStreamError.init;
        }
    }

    /** 
     * Closes the chunked-encoded stream, which also flushes the stream,
     * effectively writing a final zero-size chunk header and footer. Also
     * closes the underlying stream, if possible.
     */
    OptionalStreamError closeStream() {
        OptionalStreamError flushError = this.flushStream();
        if (flushError.present) return flushError;
        static if (isClosableStream!S) {
            return this.stream.closeStream();
        } else {
            return OptionalStreamError.init;
        }
    }

    private StreamResult writeChunkHeader(uint size) {
        import streams.utils : writeHexString;

        version (Have_slf4d) {
            traceF!"Writing chunked-encoding header for chunk of %d bytes."(size);
        }
        char[32] chars;
        uint sizeStrLength = writeHexString(size, chars);
        chars[sizeStrLength] = '\r';
        chars[sizeStrLength + 1] = '\n';
        StreamResult writeResult = this.stream.writeToStream(cast(ubyte[]) chars[0 .. sizeStrLength + 2]);
        if (writeResult.hasError) return writeResult;
        if (writeResult.count != sizeStrLength + 2) return StreamResult(StreamError(
            "Could not write full chunk header.", writeResult.count
        ));
        return writeResult;
    }

    private StreamResult writeChunkTrailer() {
        version (Have_slf4d) {
            trace("Writing chunked-encoding trailing carriage return and line feed.");
        }
        StreamResult writeResult = this.stream.writeToStream(cast(ubyte[2]) "\r\n");
        if (writeResult.hasError) return writeResult;
        if (writeResult.count != 2) return StreamResult(StreamError(
            "Could not write full chunk trailer.",
            writeResult.count
        ));
        return writeResult;
    }
}

unittest {
    import streams;

    auto sOut = byteArrayOutputStream();
    auto chunkedOut = ChunkedEncodingOutputStream!(typeof(sOut))(sOut);

    assert(isByteOutputStream!(typeof(chunkedOut)));
    assert(isFlushableStream!(typeof(chunkedOut)));
    assert(isClosableStream!(typeof(chunkedOut)));

    // To make things easier for ourselves, we'll test chunked encoding outside
    // of BetterC restrictions.

    version (D_BetterC) {} else {
        import std.stdio;
        import std.path;
        import std.file;
        import std.string;

        const filename = buildPath("source", "streams", "primitives.d");
        const filesize = getSize(filename);
        
        auto chunkedBuffer = byteArrayOutputStream();
        auto fIn = FileInputStream(toStringz(filename));
        auto sOut2 = ChunkedEncodingOutputStream!(typeof(&chunkedBuffer))(&chunkedBuffer);
        StreamResult result = transferTo(fIn, sOut2);
        assert(!result.hasError);
        sOut2.closeStream();
        ubyte[] chunkedFileContents = chunkedBuffer.toArray();
        assert(chunkedFileContents.length > filesize);

        auto chunkedIn = chunkedEncodingInputStreamFor(arrayInputStreamFor(chunkedFileContents));
        auto result2 = readAll(chunkedIn);
        assert(!result2.hasError, "Reading from chunked input stream failed: " ~ result2.error.message);
        assert(result2.data.length == filesize);
    }
}<|MERGE_RESOLUTION|>--- conflicted
+++ resolved
@@ -36,18 +36,9 @@
             if (this.currentChunkSize == 0 || this.currentChunkIndex == this.currentChunkSize) {
                 import streams.utils : Optional, readHexString;
                 // Try to read the next chunk header.
-<<<<<<< HEAD
-=======
                 version (Have_slf4d) {
                     traceF!"Reading chunked-encoding header from stream: %s"(typeof(this.stream).stringof);
                 }
-                // If we are using a pointer to a stream, we can just pass that to the data stream.
-                static if (isPointerToStream!S) {
-                    DataInputStream!S dIn = dataInputStreamFor(this.stream);
-                } else { // Otherwise, we need to pass a reference to our stream to the data stream.
-                    DataInputStream!(S*) dIn = dataInputStreamFor(&this.stream);
-                }
->>>>>>> 7f34e8fe
                 char[32] hexChars;
                 uint charIdx = 0;
                 // Keep reading until we reach the first \r\n.
@@ -66,7 +57,10 @@
                 this.currentChunkSize = chunkSize.value;
                 this.currentChunkIndex = 0;
                 version (Have_slf4d) {
-                    traceF!"Read chunked-encoding header size of %d bytes."(chunkSize.value);
+                    traceF!"Read chunked-encoding header \"%s\" size of %d bytes."(
+                        hexChars[0 .. charIdx - 2],
+                        chunkSize.value
+                    );
                 }
             }
             const uint bytesAvailable = this.currentChunkSize - this.currentChunkIndex;
